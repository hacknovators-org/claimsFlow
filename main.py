--- conflicted
+++ resolved
@@ -1,7 +1,14 @@
 from contextlib import asynccontextmanager
 from database import init_database, get_db
 from sqlalchemy.orm import Session
-<<<<<<< HEAD
+from fastapi import FastAPI, Query,Depends
+from pydantic import BaseModel
+from typing import List, Dict, Any
+import logging
+from services.email_analyzer import SimpleEmailAnalyzer
+from services.gmail_reader import FocusedGmailConnector  # import your Gmail connector class
+from schemas.emails import EmailAnalysisResponse
+from crud.email import analyze_emails_from_sender
 from fastapi import FastAPI, Query, Depends, HTTPException
 from pydantic import BaseModel
 from typing import List, Dict, Any
@@ -12,16 +19,6 @@
 from crud.email import analyze_emails_from_sender
 from datetime import datetime
 import os
-=======
-from fastapi import FastAPI, Query,Depends
-from pydantic import BaseModel
-from typing import List, Dict, Any
-import logging
-from services.email_analyzer import SimpleEmailAnalyzer
-from services.gmail_reader import FocusedGmailConnector  # import your Gmail connector class
-from schemas.emails import EmailAnalysisResponse
-from crud.email import analyze_emails_from_sender
->>>>>>> dc94499c
 
 @asynccontextmanager
 async def lifespan(app: FastAPI):
@@ -52,72 +49,3 @@
 @app.get("/health")
 async def health_check(db: Session = Depends(get_db)):
     return {"status": "healthy", "database": "connected"}
-
-<<<<<<< HEAD
-@app.get("/check-emails", response_model=List[EmailAnalysisResponse])
-async def check_emails(sender_email: str = Query(..., description="Email address of the sender to check")):
-    return await analyze_emails_from_sender(sender_email)
-
-@app.post("/process-email-documents", response_model=ProcessingResponse)
-async def process_email_documents(
-    sender_email: str = Query(..., description="Email address of the sender"),
-    db: Session = Depends(get_db)
-):
-    """
-    Download attachments from latest email from sender and process all documents
-    """
-    EMAIL_HOST = os.getenv("EMAIL_HOST")
-    EMAIL_APP_PASSWORD = os.getenv("EMAIL_APP_PASSWORD")
-    
-    if not EMAIL_HOST or not EMAIL_APP_PASSWORD:
-        raise HTTPException(status_code=500, detail="Email configuration missing")
-    
-    gmail = FocusedGmailConnector(EMAIL_HOST, EMAIL_APP_PASSWORD)
-    processor = DocumentProcessingService(db)
-    
-    try:
-        with gmail:
-            latest_email = gmail.read_latest_email_from_sender(sender_email)
-            
-            if not latest_email:
-                raise HTTPException(status_code=404, detail=f"No emails found from {sender_email}")
-            
-            file_paths = gmail.download_attachments(latest_email, download_folder="downloads")
-            
-            if not file_paths:
-                raise HTTPException(status_code=404, detail="No attachments found in email")
-            
-            email_date = datetime.strptime(latest_email.date, "%a, %d %b %Y %H:%M:%S %z") if latest_email.date else datetime.utcnow()
-            
-            result = processor.process_email_attachments(
-                file_paths=file_paths,
-                email_subject=latest_email.subject,
-                email_sender=latest_email.sender,
-                email_body=latest_email.body_text,
-                email_date=email_date
-            )
-            
-            return ProcessingResponse(**result)
-            
-    except Exception as e:
-        raise HTTPException(status_code=500, detail=str(e))
-
-@app.get("/batch-status/{batch_id}")
-async def get_batch_status(batch_id: int, db: Session = Depends(get_db)):
-    """Get processing status for a specific batch"""
-    processor = DocumentProcessingService(db)
-    status = processor.get_batch_status(batch_id)
-    
-    if "error" in status:
-        raise HTTPException(status_code=404, detail=status["error"])
-    
-    return status
-=======
-
-
-
-
-@app.get("/check-emails", response_model=List[EmailAnalysisResponse])
-async def check_emails(sender_email: str = Query(..., description="Email address of the sender to check")):
-    return await analyze_emails_from_sender(sender_email)
->>>>>>> dc94499c
