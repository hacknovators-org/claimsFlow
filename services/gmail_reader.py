--- conflicted
+++ resolved
@@ -1,16 +1,12 @@
 import imaplib
 import email
-from email.message import Message
+from email.message import Message   
 import logging
 from typing import List, Optional, Dict, Any
 from dataclasses import dataclass
-<<<<<<< HEAD
-from email_analyzer import SimpleEmailAnalyzer
-from langchain.tools import tool
-=======
 from services.email_analyzer import SimpleEmailAnalyzer
 import os
->>>>>>> dc94499c
+from langchain.tools import tool
 
 
 @dataclass
@@ -34,7 +30,6 @@
         self.imap_server = None
         self.is_connected = False
         
-    @tool    
     def connect(self) -> bool:
         """Connect to Gmail IMAP server"""
         try:
